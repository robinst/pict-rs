--- conflicted
+++ resolved
@@ -49,17 +49,9 @@
 reqwest = { version = "0.12.0", default-features = false, features = ["json", "rustls-tls", "stream"] }
 reqwest-middleware = "0.3.0"
 reqwest-tracing = "0.5.0"
-<<<<<<< HEAD
 # pinned to tokio-postgres-generic-rustls
-rustls023 = { package = "rustls", version = "0.23" }
-# pinned to actix-web
-rustls = { package = "rustls", version = "0.22.0", default-features = false, features = ["ring"] }
-=======
-# pinned to tokio-postgres-rustls
-rustls022 = { package = "rustls", version = "0.22.0" }
 # pinned to actix-web
 rustls = "0.23"
->>>>>>> e48f60a6
 # pinned to rustls
 rustls-channel-resolver = "0.3.0"
 # pinned to rustls
@@ -104,7 +96,4 @@
 [dependencies.tracing-actix-web]
 version = "0.7.10"
 default-features = false
-features = ["emit_event_on_error", "opentelemetry_0_22"]
-
-[patch.crates-io]
-actix-web = { git = "https://github.com/asonix/actix-web", branch = "asonix/avoid-double-into-type-inference" }+features = ["emit_event_on_error", "opentelemetry_0_22"]